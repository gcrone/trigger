--- conflicted
+++ resolved
@@ -216,14 +216,10 @@
         m_td_queue_timeout_expired_err_count++;
       }
 
-<<<<<<< HEAD
-    } else if (m_dfo_is_busy.load()) {
-=======
     } else if (m_paused.load()) {
       ++m_td_paused_count;
       TLOG_DEBUG(1) << "Triggers are paused. Not sending a TriggerDecision ";
     } else {
->>>>>>> 77ec721b
       ers::warning(TriggerInhibited(ERS_HERE, m_run_number));
       TLOG_DEBUG(1) << "The DFO is busy. Not sending a TriggerDecision for candidate timestamp "
                     << tc.time_candidate;
