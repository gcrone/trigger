--- conflicted
+++ resolved
@@ -23,9 +23,6 @@
 ##############################################################################
 # Codegen
 
-<<<<<<< HEAD
-daq_codegen( tpsetbuffercreator.jsonnet fakedataflow.jsonnet faketimestampeddatagenerator.jsonnet faketpcreatorheartbeatmaker.jsonnet intervaltccreator.jsonnet intervaltriggercreator.jsonnet moduleleveltrigger.jsonnet randomtriggercandidatemaker.jsonnet timingtriggercandidatemaker.jsonnet triggerprimitivemaker.jsonnet triggeractivitymaker.jsonnet triggercandidatemaker.jsonnet triggerdecisionmaker.jsonnet  TEMPLATES Structs.hpp.j2 Nljs.hpp.j2 )
-=======
 ## As a one liner, this call is a major source of git conflicts due to
 ## us all changing it.  Please keep one file per line to give git
 ## merge a chance to succeed.
@@ -43,8 +40,9 @@
   triggercandidatemaker.jsonnet
   triggerdecisionmaker.jsonnet
   triggerzipper.jsonnet
+  tpsetbuffercreator.jsonnet
   TEMPLATES Structs.hpp.j2 Nljs.hpp.j2 )
->>>>>>> 175e61ab
+
 daq_codegen( *info.jsonnet DEP_PKGS opmonlib TEMPLATES opmonlib/InfoStructs.hpp.j2 opmonlib/InfoNljs.hpp.j2 )
 ##############################################################################
 # Plugins
@@ -91,11 +89,8 @@
 
 daq_add_unit_test(TokenManager_test              LINK_LIBRARIES trigger)
 daq_add_unit_test(TxSet_test                     LINK_LIBRARIES trigger)
-<<<<<<< HEAD
 daq_add_unit_test(BufferManager_test             LINK_LIBRARIES trigger)
-=======
 daq_add_unit_test(TriggerZipper_test LINK_LIBRARIES trigger)
->>>>>>> 175e61ab
 
 ##############################################################################
 
