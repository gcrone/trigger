/**
 * @file Issues.hpp
 *
 * This is part of the DUNE DAQ Application Framework, copyright 2020.
 * Licensing/copyright details are in the COPYING file that you should have
 * received with this code.
 */

#ifndef TRIGGER_INCLUDE_TRIGGER_ISSUES_HPP_
#define TRIGGER_INCLUDE_TRIGGER_ISSUES_HPP_

#include "appfwk/DAQModule.hpp"
#include "daqdataformats/GeoID.hpp"
#include "daqdataformats/Types.hpp"
#include "ers/Issue.hpp"
#include "triggeralgs/Types.hpp"

#include <string>
#include <bitset>

// NOLINTNEXTLINE(build/define_used)
#define TLVL_ENTER_EXIT_METHODS 10
// NOLINTNEXTLINE(build/define_used)
#define TLVL_GENERATION 11
// NOLINTNEXTLINE(build/define_used)
#define TLVL_CANDIDATE 15

namespace dunedaq {

ERS_DECLARE_ISSUE(trigger, InvalidConfiguration, "An invalid configuration object was received", ERS_EMPTY)
ERS_DECLARE_ISSUE(trigger, TriggerActive, "Trigger is active now", ERS_EMPTY)
ERS_DECLARE_ISSUE(trigger, TriggerPaused, "Trigger is paused", ERS_EMPTY)
ERS_DECLARE_ISSUE(trigger, TriggerInhibited, "Trigger is inhibited in run " << runno, ((int64_t)runno))
ERS_DECLARE_ISSUE(trigger, TriggerStartOfRun, "Start of run " << runno, ((int64_t)runno))
ERS_DECLARE_ISSUE(trigger, TriggerEndOfRun, "End of run " << runno, ((int64_t)runno))

ERS_DECLARE_ISSUE(trigger, UnknownGeoID, "Unknown GeoID: " << geo_id, ((daqdataformats::GeoID)geo_id))
ERS_DECLARE_ISSUE(trigger, InvalidSystemType, "Unknown system type " << type, ((std::string)type))

ERS_DECLARE_ISSUE_BASE(trigger,
                       SignalTypeError,
                       appfwk::GeneralDAQModuleIssue,
                       "Signal type " << signal_type << " invalid.",
                       ((std::string)name),
                       ((uint32_t)signal_type)) // NOLINT(build/unsigned)

ERS_DECLARE_ISSUE_BASE(trigger,
                       InvalidQueueFatalError,
                       appfwk::GeneralDAQModuleIssue,
                       "The " << queueType << " queue was not successfully created.",
                       ((std::string)name),
                       ((std::string)queueType))

ERS_DECLARE_ISSUE_BASE(trigger,
                       AlgorithmFatalError,
                       appfwk::GeneralDAQModuleIssue,
                       "The " << algorithm << " failed to run.",
                       ((std::string)name),
                       ((std::string)algorithm))

ERS_DECLARE_ISSUE_BASE(trigger,
                       UnknownSetError,
                       appfwk::GeneralDAQModuleIssue,
                       "The " << algorithm << " encountered an unknown Set type.",
                       ((std::string)name),
                       ((std::string)algorithm))

ERS_DECLARE_ISSUE_BASE(trigger,
                       InconsistentSetTimeError,
                       appfwk::GeneralDAQModuleIssue,
                       "The " << algorithm << " maker encountered Sets with inconsistent start/end times.",
                       ((std::string)name),
                       ((std::string)algorithm))

// clang-format off
ERS_DECLARE_ISSUE_BASE(trigger,
                       TardyOutputError,
                       appfwk::GeneralDAQModuleIssue,
                       "The " << algorithm << " maker generated a tardy output, which will be dropped."
                       << " Output's time is " << output_time << ", last sent time is " << last_sent_time,
                       ((std::string)name),
                       ((std::string)algorithm)
                       ((daqdataformats::timestamp_t)output_time)
                       ((daqdataformats::timestamp_t)last_sent_time))

ERS_DECLARE_ISSUE_BASE(trigger,
                       UnalignedHeartbeat,
                       appfwk::GeneralDAQModuleIssue,
                       "The " << algorithm << " maker received a heartbeat with start time " << start_time
                       << ", not aligned to a window time boundary " << window_time,
                       ((std::string)name),
                       ((std::string)algorithm)
                       ((daqdataformats::timestamp_t)start_time)
                       ((daqdataformats::timestamp_t)window_time))

ERS_DECLARE_ISSUE_BASE(trigger,
                       TardyInputSet,
                       appfwk::GeneralDAQModuleIssue,
                       "Tardy input set from region " << region << " element " << element
                       << ". Set start time " << start_time << " but last sent time " << last_sent_time,
                       ((std::string)name),
                       ((uint16_t)region) // NOLINT(build/unsigned)
                       ((uint32_t)element) // NOLINT(build/unsigned)
                       ((daqdataformats::timestamp_t)start_time)
                       ((daqdataformats::timestamp_t)last_sent_time))
// clang-format on

ERS_DECLARE_ISSUE_BASE(trigger,
                       OutOfOrderSets,
                       appfwk::GeneralDAQModuleIssue,
                       "Received sets with start_times out of order: previous was " << previous << " current is "
                                                                                    << current,
                       ((std::string)name),
                       ((triggeralgs::timestamp_t)previous)((triggeralgs::timestamp_t)current))

ERS_DECLARE_ISSUE_BASE(trigger,
                       AlgorithmFailedToSend,
                       appfwk::GeneralDAQModuleIssue,
                       "The " << algorithm << " maker failed to add output to a queue, which will be dropped.",
                       ((std::string)name),
                       ((std::string)algorithm))

ERS_DECLARE_ISSUE_BASE(trigger,
                       AlgorithmFailedToHeartbeat,
                       appfwk::GeneralDAQModuleIssue,
                       "The " << algorithm << " maker failed to add a heartbeat to a queue, which will be dropped.",
                       ((std::string)name),
                       ((std::string)algorithm))

ERS_DECLARE_ISSUE_BASE(trigger,
                       WindowlessOutputError,
                       appfwk::GeneralDAQModuleIssue,
                       "The " << algorithm
                              << " maker generated an output that was not in any input window, which will be dropped.",
                       ((std::string)name),
                       ((std::string)algorithm))

ERS_DECLARE_ISSUE_BASE(trigger,
                       BadTPInputFile,
                       appfwk::GeneralDAQModuleIssue,
                       "Problem opening file " << filename,
                       ((std::string)name),
                       ((std::string)filename))

ERS_DECLARE_ISSUE_BASE(trigger,
                       UnsortedTP,
                       appfwk::GeneralDAQModuleIssue,
                       "TP with time_start " << time_start
                                             << "is higher than time_start of last TP and will be ignored.",
                       ((std::string)name),
                       ((int64_t)time_start))

ERS_DECLARE_ISSUE_BASE(trigger,
                       BadTriggerBitmask,
                       appfwk::GeneralDAQModuleIssue,
                       "The trigger type contains high bits: " << trigger_type,
                       ((std::string)name),
                       ((std::bitset<16>)trigger_type))

ERS_DECLARE_ISSUE_BASE(trigger,
<<<<<<< HEAD
                       TCOutOfTimeout,
                       appfwk::GeneralDAQModuleIssue,
                       "TC overlapping previous TD readout window: " << tc_timestamp,
                       ((std::string)name),
                       ((int64_t)tc_timestamp))
=======
                       InvalidHSIEventRunNumber,
                       appfwk::GeneralDAQModuleIssue,
                       "An invalid run number was received in an HSIEvent, "
                         << "received=" << received << ", expected=" << expected << ", timestamp=" << ts
                         << ", sequence_count=" << seq,
                       ((std::string)name),
                       ((size_t)received)((size_t)expected)((size_t)ts)((size_t)seq))
>>>>>>> bbc88375

} // namespace dunedaq

#endif // TRIGGER_INCLUDE_TRIGGER_ISSUES_HPP_<|MERGE_RESOLUTION|>--- conflicted
+++ resolved
@@ -158,13 +158,13 @@
                        ((std::bitset<16>)trigger_type))
 
 ERS_DECLARE_ISSUE_BASE(trigger,
-<<<<<<< HEAD
                        TCOutOfTimeout,
                        appfwk::GeneralDAQModuleIssue,
                        "TC overlapping previous TD readout window: " << tc_timestamp,
                        ((std::string)name),
                        ((int64_t)tc_timestamp))
-=======
+
+ERS_DECLARE_ISSUE_BASE(trigger,
                        InvalidHSIEventRunNumber,
                        appfwk::GeneralDAQModuleIssue,
                        "An invalid run number was received in an HSIEvent, "
@@ -172,7 +172,6 @@
                          << ", sequence_count=" << seq,
                        ((std::string)name),
                        ((size_t)received)((size_t)expected)((size_t)ts)((size_t)seq))
->>>>>>> bbc88375
 
 } // namespace dunedaq
 
