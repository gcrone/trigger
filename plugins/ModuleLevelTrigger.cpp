--- conflicted
+++ resolved
@@ -9,18 +9,14 @@
 
 #include "ModuleLevelTrigger.hpp"
 
-<<<<<<< HEAD
-#include "daqdataformats/ComponentRequest.hpp"
-#include "detdataformats/trigger/Types.hpp"
-=======
 #include "trigger/Issues.hpp"
 #include "trigger/LivetimeCounter.hpp"
 #include "trigger/moduleleveltrigger/Nljs.hpp"
->>>>>>> bbc88375
 
 #include "appfwk/DAQModuleHelper.hpp"
 #include "appfwk/app/Nljs.hpp"
 #include "daqdataformats/ComponentRequest.hpp"
+#include "detdataformats/trigger/Types.hpp"
 #include "dfmessages/TimeSync.hpp"
 #include "dfmessages/TriggerDecision.hpp"
 #include "dfmessages/TriggerInhibit.hpp"
@@ -199,15 +195,9 @@
   decision.trigger_timestamp = m_pending_td.contributing_tcs[m_earliest_tc_index].time_candidate;
   decision.readout_type = dfmessages::ReadoutType::kLocalized;
 
-<<<<<<< HEAD
   if (m_hsi_passthrough == true){
     if (m_pending_td.contributing_tcs[m_earliest_tc_index].type == triggeralgs::TriggerCandidate::Type::kTiming){
       decision.trigger_type = m_pending_td.contributing_tcs[m_earliest_tc_index].detid & 0xff;
-=======
-  if (m_hsi_passthrough == true) {
-    if (tc.type == triggeralgs::TriggerCandidate::Type::kTiming) {
-      decision.trigger_type = tc.detid & 0xff;
->>>>>>> bbc88375
     } else {
       m_trigger_type_shifted = (static_cast<int>(m_pending_td.contributing_tcs[m_earliest_tc_index].type) << 8);
       decision.trigger_type = m_trigger_type_shifted;
@@ -216,12 +206,7 @@
     decision.trigger_type = 1; // m_trigger_type;
   }
 
-<<<<<<< HEAD
   TLOG_DEBUG(3) << "HSI passthrough: " << m_hsi_passthrough << ", TC detid: " << m_pending_td.contributing_tcs[m_earliest_tc_index].detid << ", TC type: " << static_cast<int>(m_pending_td.contributing_tcs[m_earliest_tc_index].type) << ", DECISION trigger type: " << decision.trigger_type;
-=======
-  TLOG_DEBUG(3) << "HSI passthrough: " << m_hsi_passthrough << ", TC detid: " << tc.detid
-                << ", TC type: " << (int)tc.type << ", DECISION trigger type: " << decision.trigger_type;
->>>>>>> bbc88375
 
   for (auto link : m_links) {
     dfmessages::ComponentRequest request;
@@ -257,23 +242,13 @@
   m_lc_kPaused.store(0);
   m_lc_kDead.store(0);
 
-<<<<<<< HEAD
   // New buffering logic here
   while (m_running_flag) {
-    triggeralgs::TriggerCandidate tc;
-    try {
-      m_candidate_source->pop(tc, std::chrono::milliseconds(100));
-      ++m_tc_received_count;
-      add_tc(tc);
-      TLOG_DEBUG(3) << "pending tds size: " << m_pending_tds.size();
-    } catch (appfwk::QueueTimeoutExpired&) {
-=======
-  auto td_sender = get_iom_sender<dfmessages::TriggerDecision>(m_trigger_decision_connection);
-
-  while (true) {
     std::optional<triggeralgs::TriggerCandidate> tc = m_candidate_source->try_receive(std::chrono::milliseconds(100));
     if (!tc.has_value()) {
->>>>>>> bbc88375
+      ++m_tc_received_count;
+      add_tc(*tc);
+      TLOG_DEBUG(3) << "pending tds size: " << m_pending_tds.size();
       // The condition to exit the loop is that we've been stopped and
       // there's nothing left on the input queue
       if (!m_running_flag.load()) {
@@ -281,7 +256,6 @@
       }
     }
 
-<<<<<<< HEAD
     std::vector <PendingTD> ready_tds = get_ready_tds(m_pending_tds);
     TLOG_DEBUG(3) << "ready tds: " << ready_tds.size();
     TLOG_DEBUG(3) << "updated pending tds: " << m_pending_tds.size();
@@ -306,44 +280,11 @@
           add_td( *it );
           ++it;
         }
-=======
-    // We got a TC
-    ++m_tc_received_count;
-
-    if (!m_paused.load() && !m_dfo_is_busy.load()) {
-
-      dfmessages::TriggerDecision decision = create_decision(*tc);
-
-      TLOG_DEBUG(1) << "Sending a decision with triggernumber " << decision.trigger_number << " timestamp "
-                    << decision.trigger_timestamp << " number of links " << decision.components.size()
-                    << " based on TC of type " << static_cast<std::underlying_type_t<decltype(tc->type)>>(tc->type);
-
-      try {
-        td_sender->send(std::move(decision), std::chrono::milliseconds(1));
-        m_td_sent_count++;
-        m_last_trigger_number++;
-      } catch (const ers::Issue& e) {
-        ers::error(e);
-        TLOG_DEBUG(1) << "The network is misbehaving: it accepted TD but the send failed for " << tc->time_candidate;
-        m_td_queue_timeout_expired_err_count++;
->>>>>>> bbc88375
       }
     } 
 
     TLOG_DEBUG(3) << "updated sent tds: " << m_sent_tds.size();
 
-<<<<<<< HEAD
-=======
-    } else if (m_paused.load()) {
-      ++m_td_paused_count;
-      TLOG_DEBUG(1) << "Triggers are paused. Not sending a TriggerDecision ";
-    } else {
-      ers::warning(TriggerInhibited(ERS_HERE, m_run_number));
-      TLOG_DEBUG(1) << "The DFO is busy. Not sending a TriggerDecision for candidate timestamp " << tc->time_candidate;
-      m_td_inhibited_count++;
-    }
-    m_td_total_count++;
->>>>>>> bbc88375
   }
 
   TLOG() << "Run " << m_run_number << ": "
@@ -363,7 +304,6 @@
 }
 
 void
-<<<<<<< HEAD
 ModuleLevelTrigger::call_tc_decision(const ModuleLevelTrigger::PendingTD& m_pending_td, bool override_flag) {
   TLOG_DEBUG(3) << "Override?: " << override_flag;
   if ( (!m_paused.load() && !m_dfo_is_busy.load()) || override_flag ) {
@@ -374,12 +314,9 @@
                   << decision.trigger_timestamp << " number of links " << decision.components.size()
                   << " based on TC of type " << static_cast<std::underlying_type_t<decltype(m_pending_td.contributing_tcs[m_earliest_tc_index].type)>>(m_pending_td.contributing_tcs[m_earliest_tc_index].type);
 
-    try {
-      auto serialised_decision = serialization::serialize(decision, serialization::kMsgPack);
-      networkmanager::NetworkManager::get().send_to(m_trigger_decision_connection,
-                                                    static_cast<const void*>(serialised_decision.data()),
-                                                    serialised_decision.size(),
-                                                    std::chrono::milliseconds(1));
+    try { 
+      auto td_sender = get_iom_sender<dfmessages::TriggerDecision>(m_trigger_decision_connection);
+      td_sender->send(std::move(decision), std::chrono::milliseconds(1));
       m_td_sent_count++;
       m_td_sent_tc_count += m_pending_td.contributing_tcs.size(); 
       m_last_trigger_number++;
@@ -407,7 +344,6 @@
 
 void
 ModuleLevelTrigger::add_tc(const triggeralgs::TriggerCandidate& tc) {
-  TLOG_DEBUG(3) << tc.time_candidate;
   bool added_to_existing = false;
   int64_t tc_wallclock_arrived = std::chrono::duration_cast<std::chrono::milliseconds>(system_clock::now().time_since_epoch()).count();
 
@@ -505,10 +441,7 @@
 }
 
 void
-ModuleLevelTrigger::dfo_busy_callback(ipm::Receiver::Response message)
-=======
 ModuleLevelTrigger::dfo_busy_callback(dfmessages::TriggerInhibit& inhibit)
->>>>>>> bbc88375
 {
   if (inhibit.run_number == m_run_number) {
     m_dfo_is_busy = inhibit.busy;
