--- conflicted
+++ resolved
@@ -100,14 +100,10 @@
     try {
       tpset = m_input_queue->receive(m_queue_timeout);
       m_tpset_received_count++;
-<<<<<<< HEAD
-    } catch (const dunedaq::iomanager::TimeoutExpired& excpt) {
-=======
       if (m_geoid.region_id == daqdataformats::GeoID::s_invalid_region_id) {
         m_geoid = tpset.origin;
       }
-    } catch (const dunedaq::appfwk::QueueTimeoutExpired& excpt) {
->>>>>>> 0d64c574
+    } catch (const dunedaq::iomanager::TimeoutExpired& excpt) {
       // The condition to exit the loop is that we've been stopped and
       // there's nothing left on the input queue
       if (!running_flag.load()) {
