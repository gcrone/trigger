/**
 * @file zipper.hpp
 *
 * This is part of the DUNE DAQ Application Framework, copyright 2020.
 * Licensing/copyright details are in the COPYING file that you should have
 * received with this code.
 */

#ifndef TRIGGER_PLUGINS_ZIPPER_HPP_
#define TRIGGER_PLUGINS_ZIPPER_HPP_

#include <chrono>
#include <queue>
#include <vector>
#include <functional>
#include <unordered_map>
#include <stdexcept>
#include <iostream>

namespace zipper {

/**
   Prototype node for tracking elements in the zipper queue.

   The "payload" is the user object to place in the queue.

   The "ordering" is a value used to order the the nodes.

   The "identity" is a value that can be hashed and is used define
   a "stream".  That is, all "payload" objects with a common
   "identity" are so grouped.

   The "debut" is the time point which the node entered the queue.
*/
template<typename Payload,
         typename Ordering = size_t,
         typename Identity = size_t,
         typename TimePoint = std::chrono::steady_clock::time_point>
struct Node
{
  using payload_t = Payload;
  using ordering_t = Ordering;
  using identity_t = Identity;
  using timepoint_t = TimePoint;

  payload_t payload;
  ordering_t ordering;
  identity_t identity;
  timepoint_t debut;

  // Partial order.
  bool operator<(const Node& rhs) const { return ordering < rhs.ordering; }
  bool operator>(const Node& rhs) const { return ordering > rhs.ordering; }
};

/**
   A k-way merge with ordering and optional latency guarantees.

   See @ref Node above for example of Node type.

   Note, the priority is in ASCENDING orderering, the queue inside
   merge is a min-heap.  If the reverse is true, you must provide
   a Node type with a "backwards" less-than operator.
*/
template<typename Node>
class merge : public std::priority_queue<Node, std::vector<Node>, std::greater<Node>>
{

public:
  using node_t = Node;
  using payload_t = typename Node::payload_t;
  using ordering_t = typename Node::ordering_t;
  using identity_t = typename Node::identity_t;
  using timepoint_t = typename Node::timepoint_t;
  using duration_t = typename timepoint_t::duration;
  using clock_t = typename timepoint_t::clock;

  /**
     Construct a zipper merge.

     See @ref set_cardinality() for the "k" parameter.

     A nonzero max_latency must be supplied to enable latency
     guarantees.
   */
  explicit merge(size_t k = 0, duration_t max_latency = duration_t::zero())
    : cardinality(k)
    , latency(max_latency)
    , origin(0) // ordering
  {}

  /**
      Set the expected number of identified streams.

      Cardinality is used to determine completeness.
      Completeness is achieved when the number of streams which
      are represented in the zipper matches the cardinality.

      Cardinality may be arbitrarily set anytime prior to the
      first drain.

      A subsequent increase in the expected number of streams
      may be accomodated by increasing the cardinality to match.

      Subsequent reduction of cardinality will result in
      undefined behavior which may drain output prematurely.
      Once elements causing "over completeness" are drained the
      zipper returns to expected behavior.

      To avoid this, at the cost of draining the entire merge
      buffer, see @ref clear();

      A cardinality of zero will cause the zipper always be
      considered complete and thus will exhibit permanent
      undefined behavior as described above.
  */
  void set_cardinality(size_t k)           { cardinality = k; }
  void set_tolerance(size_t t)             { completeness_tolerance = t; }
  void set_tolerate_incompleteness(bool b) { tolerate_incompleteness = b; }

  /**
     Set the maximum latency
   */
  void set_max_latency(duration_t max_latency) { latency = max_latency; }

  ordering_t get_origin() const { return origin; }

  /**
     Clear the zipper merge buffer.
  */
  void clear()
  {
    std::vector<node_t> got;
    drain_full(std::back_inserter(got));
    streams.clear();
    origin = 0;
  }

  /**
     Feed a new node to the merge queue.

     Return true if it was accepted.  Rejection will occur if
     the node partial ordering places it "earlier" (smaller
     ordering value) than the last drained node.
  */
  bool feed(const node_t& node)
  {
    if (node.ordering < origin) {
      return false;
    }
    auto& s = streams[node.identity];
    s.occupancy += 1;
    s.last_seen = node.debut;
    this->push(node);
    return true;
  }

  /**
     Sugar to add a node to the queue from its constituents.
  */
  bool feed(const payload_t& pay,
            const ordering_t& ord,
            const identity_t& ident,
            const timepoint_t& debut = clock_t::now())
  {
    return feed(node_t{ pay, ord, ident, debut });
  }

  /** Unconditionally pop and return the top node.

      Throws if queue is empty but otherwise does not care about
      completeness.

      Cardinality may be set any time prior to the first drain.
   */
  node_t next()
  {
    if (this->empty()) {
      throw std::out_of_range("attempt to drain empty queue");
    }
    auto node = this->top(); // copy
    this->pop();

    auto& s = streams.at(node.identity);
    s.occupancy -= 1;
    origin = node.ordering;

    return node;
  }

  /**
     Return all nodes, unconditionally.
  */
  template<typename OutputIterator>
  OutputIterator drain_full(OutputIterator result)
  {
    while (!this->empty()) {
      *result = next(); // hey, dev: do not forget back_inserter
      ++result;
    }
    return result;
  }

  /**
     Return available nodes, maintaining latency guaratee.

     Calling this may lead to subsequent input nodes which are
     tardy to be rejected when fed to the merge.

     Note: if max latecy is zero, this is equivalent to calling
     @ref drain_waiting().
  */
  template<typename OutputIterator>
  OutputIterator drain_prompt(OutputIterator result, const timepoint_t& now = clock_t::now())
  {
    while (complete(now)) {
      *result = next(); // hey, dev: do not forget back_inserter
      ++result;
    }
    return result;
  }

  /**
     Return available nodes, maintaining completeness.

     This will preserve ability to accept from future tardy
     streams but may lead to unbound latency.
  */
  template<typename OutputIterator>
  OutputIterator drain_waiting(OutputIterator result)
  {
    while (complete()) {
      *result = next(); // hey, dev: do not forget back_inserter
      ++result;
    }
    return result;
  }

  /**
     Return the next top node without removal.

     Throws if queue is empty.
  */
  const node_t& peek() const
  {
    if (this->empty()) {
      throw std::out_of_range("attempt to peek empty queue");
    }
    return this->top();
  }

  /**
     Return true if queue is "complete".

     If a non-minimal "now" time is given then an unrepresented
     but stale stream will not degrade completeness.
   */
  bool complete(const timepoint_t& now = timepoint_t::min()) const
  {
    if (this->empty()) { 
      return false;
    }

    const size_t target_cardinality = streams.size();

    if (target_cardinality < cardinality) { // absent streams
      if (latency == duration_t::zero()) { // unbound latency
        return false;
      }
    }

    size_t completeness = 0;

    const auto top_ident = this->top().identity;

    // check each known stream to see if it is "represented"
    for (const auto& sit : streams) {
      const auto& ident = sit.first;
      auto have = sit.second.occupancy;

      // Do not count the top node.
      if (top_ident == ident) {
        have -= 1;
      }
      if (have > 0) {
        ++completeness;
        continue; // stream is represented
      }

      // unbound latency, wait as long as needed
      if (latency == duration_t::zero()) {
        // std::cerr << "no latency " << ident << std::endl;
        return false;
      }

      if (now == timepoint_t::min()) { // my clock is broken
        // std::cerr << "clock broken " << ident << std::endl;
        return false;
      }

      const auto& last_seen = sit.second.last_seen;
      auto delta = now - last_seen;
      auto delta_us = std::chrono::duration_cast<std::chrono::microseconds>(delta);
      if (delta < latency) {
        // std::cerr << "still active " << ident
        //           << " [" << completeness
        //           << "] " << delta_us.count() << " us"
        //           << std::endl;
        return false;
      }

      // std::cerr << "missing but stale " << ident
      //           << " [" << completeness
      //           << "] " << delta_us.count() << " us"
      //           << std::endl;
      // To preserve max latency we will not consider this
      // stale "unrepresented" to cause incompleteness.
      ++completeness;
    }

<<<<<<< HEAD
    // Currently, the cardinality is set to 2 even when there is
    // only 1 (active) input stream during FW TP Generation. We'll temporarily
    // reduce the cardinality condition to see if this resolves FW TPG
    // runs, and then if it does, rethink the cardinality/completeness
    // logic.
    return completeness >= target_cardinality;
=======
    // If we are choosing to tolerate "incompleteness", then check we are within the
    // configurable tolerance level, and return a "pseudo-complete" state.
    auto d = cardinality - completeness;
    if(tolerate_incompleteness && (completeness < cardinality) && d<=completeness_tolerance){
      //std::cout << "Tolerating an incomplete state of " << completeness << " when less than cardinality." << std::endl;
      //std::cout << "The cardinality - completenss is: " << d << std::endl; 
      return true;
    }  

    // Otherwise, completeness has been achieved.
    return completeness >= cardinality;
>>>>>>> 9810bb41
  }

private:
  size_t cardinality;
  duration_t latency{ 0 };
  ordering_t origin;
  bool tolerate_incompleteness = false;
  size_t completeness_tolerance = 1;
  struct Stream
  {
    size_t occupancy{ 0 };
    timepoint_t last_seen{ duration_t::min() };
  };
  std::unordered_map<identity_t, Stream> streams;
};

} // namespace zipper
#endif // TRIGGER_PLUGINS_ZIPPER_HPP_<|MERGE_RESOLUTION|>--- conflicted
+++ resolved
@@ -318,26 +318,15 @@
       ++completeness;
     }
 
-<<<<<<< HEAD
-    // Currently, the cardinality is set to 2 even when there is
-    // only 1 (active) input stream during FW TP Generation. We'll temporarily
-    // reduce the cardinality condition to see if this resolves FW TPG
-    // runs, and then if it does, rethink the cardinality/completeness
-    // logic.
-    return completeness >= target_cardinality;
-=======
     // If we are choosing to tolerate "incompleteness", then check we are within the
     // configurable tolerance level, and return a "pseudo-complete" state.
     auto d = cardinality - completeness;
-    if(tolerate_incompleteness && (completeness < cardinality) && d<=completeness_tolerance){
-      //std::cout << "Tolerating an incomplete state of " << completeness << " when less than cardinality." << std::endl;
-      //std::cout << "The cardinality - completenss is: " << d << std::endl; 
+    if(tolerate_incompleteness && (completeness < target_cardinality) && d<=completeness_tolerance){
       return true;
     }  
 
     // Otherwise, completeness has been achieved.
-    return completeness >= cardinality;
->>>>>>> 9810bb41
+    return completeness >= target_cardinality;
   }
 
 private:
