/**
 * @file TriggerPrimitiveMaker.cpp
 *
 * This is part of the DUNE DAQ Application Framework, copyright 2020.
 * Licensing/copyright details are in the COPYING file that you should have
 * received with this code.
 */

#include "TriggerPrimitiveMaker.hpp"

#include "trigger/Issues.hpp" // For TLVL_*

#include "appfwk/DAQModuleHelper.hpp"
#include "appfwk/cmd/Nljs.hpp"
#include "rcif/cmd/Nljs.hpp"

#include "logging/Logging.hpp"

#include <algorithm>
#include <chrono>
#include <fstream>
#include <limits>
#include <memory>
#include <string>
#include <thread>
#include <vector>

using namespace triggeralgs;

namespace dunedaq::trigger {

TriggerPrimitiveMaker::TriggerPrimitiveMaker(const std::string& name)
  : dunedaq::appfwk::DAQModule(name)
  , m_queue_timeout(100)
{
  // clang-format off
  register_command("conf",  &TriggerPrimitiveMaker::do_configure);
  register_command("start", &TriggerPrimitiveMaker::do_start);
  register_command("stop",  &TriggerPrimitiveMaker::do_stop);
  register_command("scrap", &TriggerPrimitiveMaker::do_scrap);
  // clang-format on
}

void
TriggerPrimitiveMaker::init(const nlohmann::json& obj)
{
  m_init_obj = obj;
}

void
TriggerPrimitiveMaker::do_configure(const nlohmann::json& obj)
{
  m_conf = obj.get<triggerprimitivemaker::ConfParams>();

  // For each of the streams that are specified in the config, we read
  // the input file, and create an outgoing sink. We also keep track
  // of the total timestamp range of all the streams, so we can keep
  // the timestamps of the multiple streams in sync when replaying,
  // even when they don't all start or end at the same time
  
  m_earliest_first_tpset_timestamp = std::numeric_limits<triggeralgs::timestamp_t>::max();
  m_latest_last_tpset_timestamp = 0;

  for (auto& stream : m_conf.tp_streams) {
    TPStream this_stream;
    this_stream.tpset_sink =
      std::make_unique<appfwk::DAQSink<TPSet>>(appfwk::queue_inst(m_init_obj, stream.output_sink_name));

    this_stream.tpsets = read_tpsets(stream.filename, stream.region_id, stream.element_id);

    m_earliest_first_tpset_timestamp =
      std::min(m_earliest_first_tpset_timestamp, this_stream.tpsets.front().start_time);

    m_latest_last_tpset_timestamp = std::max(m_latest_last_tpset_timestamp, this_stream.tpsets.back().start_time);

    m_tp_streams.push_back(std::move(this_stream));
  }
}

void
TriggerPrimitiveMaker::do_start(const nlohmann::json& /*args*/)
{
  TLOG(TLVL_ENTER_EXIT_METHODS) << get_name() << ": Entering do_start() method";
  m_running_flag.store(true);

  // We need the wall-clock time at which we'll send out the TPSet
  // with the earliest timestamp, so we can keep all of the output
  // streams in sync. We pick "now" plus a bit, to allow time for all
  // of the threads to start up
  auto earliest_timestamp_time = std::chrono::steady_clock::now() + std::chrono::milliseconds(10);

  for (auto& stream : m_tp_streams) {
    m_threads.push_back(std::make_unique<std::thread>(&TriggerPrimitiveMaker::do_work,
                                                      this,
                                                      std::ref(m_running_flag),
                                                      std::ref(stream.tpsets),
                                                      std::ref(stream.tpset_sink),
                                                      earliest_timestamp_time));
  }
  TLOG(TLVL_ENTER_EXIT_METHODS) << get_name() << ": Exiting do_start() method";
}

void
TriggerPrimitiveMaker::do_stop(const nlohmann::json& /*args*/)
{
  TLOG(TLVL_ENTER_EXIT_METHODS) << get_name() << ": Entering do_stop() method";
  m_running_flag.store(false);
  for (auto& thr : m_threads) {
    if (thr != nullptr && thr->joinable()) {
      thr->join();
    }
  }
  m_threads.clear();
  TLOG(TLVL_ENTER_EXIT_METHODS) << get_name() << ": Exiting do_stop() method";
}

void
TriggerPrimitiveMaker::do_scrap(const nlohmann::json& /*args*/)
{
  TLOG(TLVL_ENTER_EXIT_METHODS) << get_name() << ": Entering do_scrap() method";
  m_tp_streams.clear();
  TLOG(TLVL_ENTER_EXIT_METHODS) << get_name() << ": Exiting do_scrap() method";
}

std::vector<TPSet>
TriggerPrimitiveMaker::read_tpsets(std::string filename, int region, int element)
{
  std::ifstream file(filename);
  if (!file || file.bad()) {
    throw BadTPInputFile(ERS_HERE, get_name(), filename);
  }

  TriggerPrimitive tp;
  TPSet tpset;
  std::vector<TPSet> tpsets;

  uint64_t prev_tpset_number = 0; // NOLINT(build/unsigned)
  uint32_t seqno = 0;             // NOLINT(build/unsigned)
  uint64_t old_time_start = 0;    // NOLINT(build/unsigned)

  // Read in the file and place the TPs in TPSets. TPSets have time
  // boundaries ( n*tpset_time_width + tpset_time_offset ), and TPs are placed
  // in TPSets based on the TP start time
  //
  // This loop assumes the input file is sorted by TP start time
  while (file >> tp.time_start >> tp.time_over_threshold >> tp.time_peak >> tp.channel >> tp.adc_integral >>
         tp.adc_peak >> tp.detid >> tp.type) {
    if (tp.time_start >= old_time_start) {
      // NOLINTNEXTLINE(build/unsigned)
      uint64_t current_tpset_number = (tp.time_start + m_conf.tpset_time_offset) / m_conf.tpset_time_width;
      old_time_start = tp.time_start;

      // If we crossed a time boundary, push the current TPSet and reset it
      if (current_tpset_number > prev_tpset_number) {
        if (!tpset.objects.empty()) {
          // We don't send empty TPSets, so there's no point creating them
          tpsets.push_back(tpset);
        }
        prev_tpset_number = current_tpset_number;

        tpset.start_time = current_tpset_number * m_conf.tpset_time_width + m_conf.tpset_time_offset;
        tpset.end_time = tpset.start_time + m_conf.tpset_time_width;
        tpset.seqno = seqno;
        ++seqno;

        // 12-Jul-2021, KAB: setting origin fields from configuration
        tpset.origin.region_id = region;
        tpset.origin.element_id = element;

        tpset.type = TPSet::Type::kPayload;
        tpset.objects.clear();
      }
      tpset.objects.push_back(tp);
    } else {
      ers::warning(UnsortedTP(ERS_HERE, get_name(), tp.time_start));
    }
  }
  if (!tpset.objects.empty()) {
    // We don't send empty TPSets, so there's no point creating them
    tpsets.push_back(tpset);
  }

<<<<<<< HEAD
void
TriggerPrimitiveMaker::do_start(const nlohmann::json& args)
{
  TLOG(TLVL_ENTER_EXIT_METHODS) << get_name() << ": Entering do_start() method";
  rcif::cmd::StartParams start_params = args.get<rcif::cmd::StartParams>();
  m_run_number = start_params.run;

  m_thread.start_working_thread("tpmaker");
  TLOG(TLVL_ENTER_EXIT_METHODS) << get_name() << ": Exiting do_start() method";
=======
  TLOG_DEBUG(0) << "Read " << seqno << " TPs into " << tpsets.size() << " TPSets, from file " << filename;  
  return tpsets;
>>>>>>> f8880072
}

void
TriggerPrimitiveMaker::do_work(std::atomic<bool>& running_flag,
                               std::vector<TPSet>& tpsets,
                               std::unique_ptr<appfwk::DAQSink<TPSet>>& tpset_sink,
                               std::chrono::steady_clock::time_point earliest_timestamp_time)
{
  TLOG(TLVL_ENTER_EXIT_METHODS) << get_name() << ": Entering do_work() method";
  uint64_t current_iteration = 0; // NOLINT(build/unsigned)
  size_t generated_count = 0;
  size_t push_failed_count = 0;
  size_t generated_tp_count = 0;

  uint64_t prev_tpset_start_time = 0; // NOLINT(build/unsigned)
  auto prev_tpset_send_time = std::chrono::steady_clock::now();

  auto const total_stream_duration = m_latest_last_tpset_timestamp - m_earliest_first_tpset_timestamp;

  auto run_start_time = std::chrono::steady_clock::now();

  uint32_t seqno = 0; // NOLINT(build/unsigned)

  auto const clocks_per_us = m_conf.clock_frequency_hz / 1'000'000;

  while (running_flag.load()) {
    if (m_conf.number_of_loops > 0 && current_iteration >= m_conf.number_of_loops) {
      break;
    }

    for (auto& tpset : tpsets) {

      if (!running_flag.load()) {
        break;
      }

      // The argument `earliest_timestamp_time` is the wall-clock time
      // of the earliest first tpset timestamp in _any_ of the input
      // streams. So for the first TPSet we send out, we wait until
      // _this_ stream's first timestamp comes up
      auto wait_time_us = 0;
      std::chrono::steady_clock::time_point next_tpset_send_time;
      if (prev_tpset_start_time == 0) {
        wait_time_us = (tpset.start_time - m_earliest_first_tpset_timestamp) / clocks_per_us;
        next_tpset_send_time = earliest_timestamp_time + std::chrono::microseconds(wait_time_us);
      } else {
        wait_time_us = (tpset.start_time - prev_tpset_start_time) / clocks_per_us;
        next_tpset_send_time = prev_tpset_send_time + std::chrono::microseconds(wait_time_us);
      }

      // check running_flag periodically so we can stop punctually
      auto slice_period = std::chrono::microseconds(m_conf.maximum_wait_time_us);
      auto next_slice_send_time = prev_tpset_send_time + slice_period;
      bool break_flag = false;
      while (next_tpset_send_time > next_slice_send_time + slice_period) {
        if (!running_flag.load()) {
          TLOG() << "while waiting to send next TP, negative running flag detected.";
          break_flag = true;
          break;
        }
        std::this_thread::sleep_until(next_slice_send_time);
        next_slice_send_time = next_slice_send_time + slice_period;
      }
      if (!break_flag) {
        std::this_thread::sleep_until(next_tpset_send_time);
      }
      prev_tpset_send_time = next_tpset_send_time;
      prev_tpset_start_time = tpset.start_time;

      ++generated_count;
      generated_tp_count += tpset.objects.size();
      try {
        tpset_sink->push(tpset, m_queue_timeout);
      } catch (const dunedaq::appfwk::QueueTimeoutExpired& e) {
        ers::warning(e);
        ++push_failed_count;
      }

      tpset.run_number = m_run_number;
      // Increase seqno and the timestamps in the TPSet and TPs so they don't
      // repeat when we do multiple loops over the file
      tpset.start_time += total_stream_duration;
      tpset.end_time += total_stream_duration;
      for (auto& tp : tpset.objects) {
        tp.time_start += total_stream_duration;
        tp.time_peak += total_stream_duration;
      }
      tpset.seqno = seqno;
      ++seqno;

    } // end loop over tpsets
    ++current_iteration;

  } // end while(running_flag.load())

  auto run_end_time = std::chrono::steady_clock::now();
  auto time_ms = std::chrono::duration_cast<std::chrono::milliseconds>(run_end_time - run_start_time).count();
  float rate_hz = 1e3 * static_cast<float>(generated_count) / time_ms;

  TLOG() << "Generated " << generated_count << " TP sets (" << generated_tp_count << " TPs) in " << time_ms << " ms. ("
         << rate_hz << " TPSets/s). " << push_failed_count << " failed to push";

  TLOG(TLVL_ENTER_EXIT_METHODS) << get_name() << ": Exiting do_work() method";
}

} // namespace dunedaq::trigger

DEFINE_DUNE_DAQ_MODULE(dunedaq::trigger::TriggerPrimitiveMaker)<|MERGE_RESOLUTION|>--- conflicted
+++ resolved
@@ -78,9 +78,13 @@
 }
 
 void
-TriggerPrimitiveMaker::do_start(const nlohmann::json& /*args*/)
+TriggerPrimitiveMaker::do_start(const nlohmann::json& args)
 {
   TLOG(TLVL_ENTER_EXIT_METHODS) << get_name() << ": Entering do_start() method";
+
+  rcif::cmd::StartParams start_params = args.get<rcif::cmd::StartParams>();
+  m_run_number = start_params.run;
+
   m_running_flag.store(true);
 
   // We need the wall-clock time at which we'll send out the TPSet
@@ -179,21 +183,8 @@
     // We don't send empty TPSets, so there's no point creating them
     tpsets.push_back(tpset);
   }
-
-<<<<<<< HEAD
-void
-TriggerPrimitiveMaker::do_start(const nlohmann::json& args)
-{
-  TLOG(TLVL_ENTER_EXIT_METHODS) << get_name() << ": Entering do_start() method";
-  rcif::cmd::StartParams start_params = args.get<rcif::cmd::StartParams>();
-  m_run_number = start_params.run;
-
-  m_thread.start_working_thread("tpmaker");
-  TLOG(TLVL_ENTER_EXIT_METHODS) << get_name() << ": Exiting do_start() method";
-=======
   TLOG_DEBUG(0) << "Read " << seqno << " TPs into " << tpsets.size() << " TPSets, from file " << filename;  
   return tpsets;
->>>>>>> f8880072
 }
 
 void
